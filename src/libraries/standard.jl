module StandardLibrary

using ModelingToolkit

export standard_library

# Schema Explanation
# description -> written description of the component: name, equation, parameter and variable definitions
# numports -> the number of ports the component has (fixed)
# variables ->
#   parameters -> constant parameters, unique for each component instance (will have a namespace)
#   globals -> global parameters (no namespace in the model)
#   states -> time-dependent state variables
#   controls -> time-dependent parameters, can accept an arbitrary julia function (can also remain constant)
# equations -> symbolic description of the constitutive equations

@parameters t
D = Differential(t)

@variables E[1:2](t) F[1:2](t)

# Linear resistance (:R)
@parameters R
R_tuple = (
    description="""
    Generalised Linear Resistor
    e = R*f
    R: Resistance [1.0]
    """,
<<<<<<< HEAD
    :numports => 1,
    :variables => Dict(
        :parameters => Dict(
            R => 1.0
        ),
=======
    numports=1,
    variables=(
        parameters = (
            R = 1.0
        )
>>>>>>> 3fb92fe1
    ),
    equations=[0 ~ E[1] - R * F[1]]
)

# Linear capacitor (:C)
@parameters C
@variables q(t)
C_tuple = (
    description="""
    Generalised Linear Capacitor
    e = (1/C)*q
    dq/dt = f
    C: Capacitance [1.0]
    q: Generalised position [0.0]
    """,
<<<<<<< HEAD
    :numports => 1,
    :variables => Dict(
        :parameters => Dict(
            C => 1.0
        ),
        :states => Dict(
            q => 0.0
        ),
    ),
    :equations => [
=======
    numports=1,
    variables=(
        parameters=(
            C = 1.0
        ),
        states=(
            q = 0.0
        ),
    ),
    equations=[
>>>>>>> 3fb92fe1
        0 ~ q / C - E[1],
        D(q) ~ F[1]
    ],
)

# Linear inductance (:I)
@parameters L
@variables p(t)
I_tuple = (
    description="""
    Generalised Linear Inductor
    f = (1/L)*p
    dp/dt = e
    L: Inductance [1.0]
    p: Generalised momentum [0.0]
    """,
<<<<<<< HEAD
    :numports => 1,
    :variables => Dict(
        :parameters => Dict(
            L => 1.0
        ),
        :states => Dict(
            p => 0.0
=======
    numports=1,
    variables=(
        parameters=(
            L = 1.0
        ),
        states=(
            p = 0.0
>>>>>>> 3fb92fe1
        ),
    ),
    equations=[
        0 ~ p / L - F[1],
        D(p) ~ E[1]
    ],
)

# Source of effort (:Se)
@parameters es(t)
Se_tuple = (
    description="""
    Effort Source
    e = eₛ
    eₛ: Effort (source) [1.0]
    """,
<<<<<<< HEAD
    :numports => 1,
    :variables => Dict(
        :controls => Dict(
            es => (t -> 1.0)
=======
    numports=1,
    variables=(
        controls=(
            es = 1.0
>>>>>>> 3fb92fe1
        ),
    ),
    equations=[0 ~ es - E[1]],
)

# Source of flow (:Sf)
@parameters fs(t)
Sf_tuple = (
    description="""
    Flow Source
    f = fₛ
    fₛ: Flow (source) [1.0]
    """,
<<<<<<< HEAD
    :numports => 1,
    :variables => Dict(
        :controls => Dict(
            fs => (t -> 1.0)
=======
    numports=1,
    variables=(
        controls=(
            fs = 1.0
>>>>>>> 3fb92fe1
        ),
    ),
    equations=[0 ~ fs + F[1]],
)

# Transformer (:TF)
@parameters n
TF_tuple = (
    description="""
    Linear Transformer
    e₂ = n*e₁
    f₁ = n*f₂
    n = Winding ratio [1.0]
    """,
<<<<<<< HEAD
    :numports => 2,
    :variables => Dict(
        :parameters => Dict(
            n => 1.0
=======
    numports=2,
    variables = (
        parameters=(
            n = 1.0
>>>>>>> 3fb92fe1
        ),
    ),
    equations=[
        0 ~ E[2] - n * E[1],
        0 ~ F[1] - n * F[2]
    ],
)

const standard_library = Dict(
    :R => R_tuple,
    :C => C_tuple,
    :I => I_tuple,
    :Se => Se_tuple,
    :Sf => Sf_tuple,
    :TF => TF_tuple
)

end<|MERGE_RESOLUTION|>--- conflicted
+++ resolved
@@ -21,41 +21,32 @@
 
 # Linear resistance (:R)
 @parameters R
-R_tuple = (
-    description="""
+R_dict = Dict(
+    :description=>"""
     Generalised Linear Resistor
     e = R*f
     R: Resistance [1.0]
     """,
-<<<<<<< HEAD
     :numports => 1,
     :variables => Dict(
         :parameters => Dict(
             R => 1.0
         ),
-=======
-    numports=1,
-    variables=(
-        parameters = (
-            R = 1.0
-        )
->>>>>>> 3fb92fe1
     ),
-    equations=[0 ~ E[1] - R * F[1]]
+    :equations=>[0 ~ E[1] - R * F[1]]
 )
 
 # Linear capacitor (:C)
 @parameters C
 @variables q(t)
-C_tuple = (
-    description="""
+C_dict = Dict(
+    :description=>"""
     Generalised Linear Capacitor
     e = (1/C)*q
     dq/dt = f
     C: Capacitance [1.0]
     q: Generalised position [0.0]
     """,
-<<<<<<< HEAD
     :numports => 1,
     :variables => Dict(
         :parameters => Dict(
@@ -66,18 +57,6 @@
         ),
     ),
     :equations => [
-=======
-    numports=1,
-    variables=(
-        parameters=(
-            C = 1.0
-        ),
-        states=(
-            q = 0.0
-        ),
-    ),
-    equations=[
->>>>>>> 3fb92fe1
         0 ~ q / C - E[1],
         D(q) ~ F[1]
     ],
@@ -86,15 +65,14 @@
 # Linear inductance (:I)
 @parameters L
 @variables p(t)
-I_tuple = (
-    description="""
-    Generalised Linear Inductor
-    f = (1/L)*p
-    dp/dt = e
-    L: Inductance [1.0]
-    p: Generalised momentum [0.0]
-    """,
-<<<<<<< HEAD
+I_dict = Dict(
+    :description => """
+      Generalised Linear Inductor
+      f = (1/L)*p
+      dp/dt = e
+      L: Inductance [1.0]
+      p: Generalised momentum [0.0]
+      """,
     :numports => 1,
     :variables => Dict(
         :parameters => Dict(
@@ -102,18 +80,9 @@
         ),
         :states => Dict(
             p => 0.0
-=======
-    numports=1,
-    variables=(
-        parameters=(
-            L = 1.0
-        ),
-        states=(
-            p = 0.0
->>>>>>> 3fb92fe1
         ),
     ),
-    equations=[
+    :equations=>[
         0 ~ p / L - F[1],
         D(p) ~ E[1]
     ],
@@ -121,87 +90,66 @@
 
 # Source of effort (:Se)
 @parameters es(t)
-Se_tuple = (
-    description="""
-    Effort Source
-    e = eₛ
-    eₛ: Effort (source) [1.0]
-    """,
-<<<<<<< HEAD
+Se_dict = Dict(
+    :description => """
+      Effort Source
+      e = eₛ
+      eₛ: Effort (source) [1.0]
+      """,
     :numports => 1,
     :variables => Dict(
         :controls => Dict(
             es => (t -> 1.0)
-=======
-    numports=1,
-    variables=(
-        controls=(
-            es = 1.0
->>>>>>> 3fb92fe1
         ),
     ),
-    equations=[0 ~ es - E[1]],
+    :equations=>[0 ~ es - E[1]],
 )
 
 # Source of flow (:Sf)
 @parameters fs(t)
-Sf_tuple = (
-    description="""
-    Flow Source
-    f = fₛ
-    fₛ: Flow (source) [1.0]
-    """,
-<<<<<<< HEAD
+Sf_dict = Dict(
+    :description => """
+      Flow Source
+      f = fₛ
+      fₛ: Flow (source) [1.0]
+      """,
     :numports => 1,
     :variables => Dict(
         :controls => Dict(
             fs => (t -> 1.0)
-=======
-    numports=1,
-    variables=(
-        controls=(
-            fs = 1.0
->>>>>>> 3fb92fe1
         ),
     ),
-    equations=[0 ~ fs + F[1]],
+    :equations=>[0 ~ fs + F[1]],
 )
 
 # Transformer (:TF)
 @parameters n
-TF_tuple = (
-    description="""
+TF_dict = Dict(
+    :description=>"""
     Linear Transformer
     e₂ = n*e₁
     f₁ = n*f₂
     n = Winding ratio [1.0]
     """,
-<<<<<<< HEAD
     :numports => 2,
     :variables => Dict(
         :parameters => Dict(
             n => 1.0
-=======
-    numports=2,
-    variables = (
-        parameters=(
-            n = 1.0
->>>>>>> 3fb92fe1
         ),
     ),
-    equations=[
+    :equations=>[
         0 ~ E[2] - n * E[1],
         0 ~ F[1] - n * F[2]
     ],
 )
 
 const standard_library = Dict(
-    :R => R_tuple,
-    :C => C_tuple,
-    :I => I_tuple,
-    :Se => Se_tuple,
-    :Sf => Sf_tuple,
-    :TF => TF_tuple
+    :R => R_dict,
+    :C => C_dict,
+    :I => I_dict,
+    :Se => Se_dict,
+    :Sf => Sf_dict,
+    :TF => TF_dict
 )
 
 end