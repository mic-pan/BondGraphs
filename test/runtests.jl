using Revise
using BondGraphs
using LightGraphs
<<<<<<< HEAD
using ModelingToolkit
using Test

@testset "BondGraphs.jl" begin
    @testset "Graph functions" begin include("graphfunctions_tests.jl") end
    @testset "Construction" begin include("construction_tests.jl") end
    @testset "Equations" begin include("equation_tests.jl") end
    @testset "Simulations" begin include("simulation_tests.jl") end
=======
using Catalyst
using Test

@testset "BondGraphs.jl" begin
    include("graphfunctions_tests.jl")
    include("construction_tests.jl")
    include("conversion_tests.jl")
>>>>>>> 63a42864
end<|MERGE_RESOLUTION|>--- conflicted
+++ resolved
@@ -1,8 +1,8 @@
 using Revise
 using BondGraphs
 using LightGraphs
-<<<<<<< HEAD
 using ModelingToolkit
+using Catalyst
 using Test
 
 @testset "BondGraphs.jl" begin
@@ -10,13 +10,5 @@
     @testset "Construction" begin include("construction_tests.jl") end
     @testset "Equations" begin include("equation_tests.jl") end
     @testset "Simulations" begin include("simulation_tests.jl") end
-=======
-using Catalyst
-using Test
-
-@testset "BondGraphs.jl" begin
-    include("graphfunctions_tests.jl")
-    include("construction_tests.jl")
-    include("conversion_tests.jl")
->>>>>>> 63a42864
+    @testset "Conversions" begin include("conversion_tests.jl") end
 end