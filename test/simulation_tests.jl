--- conflicted
+++ resolved
@@ -89,50 +89,6 @@
     end
 end
 
-<<<<<<< HEAD
-# Notes: The SciMLBase package contains a getindex function for syms.
-# Within this function, sym_to_index(sym,A) will return the index of the variable.
-@testset "Extract specific variables" begin
-    # Make a model of the reaction A + B ⇌ C + D
-    C_A = new(:ce,:A)
-    C_B = new(:ce,:B)
-    C_C = new(:ce,:C)
-    C_D = new(:ce,:D)
-    re = new(:re,:r)
-    AB = EqualFlow(name=:AB)
-    CD = EqualFlow(name=:CD)
-    
-    bg = BondGraph()
-    add_node!(bg,[C_A,C_B,C_C,C_D,re,AB,CD])
-    connect!(bg,C_A,AB)
-    connect!(bg,C_B,AB)
-    connect!(bg,AB,re; dstportindex=1)
-    connect!(bg,re,CD; srcportindex=2)
-    connect!(bg,CD,C_C)
-    connect!(bg,CD,C_D)
-    
-    @parameters t, r, k
-    @variables q(t)
-    set_param!(C_A,k,1.0)
-    set_param!(C_B,k,2.0)
-    set_param!(C_C,k,1.0)
-    set_param!(C_D,k,2.0)
-    set_param!(re,r,1.0)
-    set_initial_value!(C_A,q,1.0)
-    set_initial_value!(C_B,q,4.0)
-    set_initial_value!(C_C,q,2.0)
-    set_initial_value!(C_D,q,1.0)
-    
-    tspan = (t0,t1) = (0.0,10.0)
-    sol = simulate(bg,tspan)
-
-    xA = sol["C:A"]
-    @test xA[1] = 1.0
-    @test xA[end] ≈ 0.75
-    
-    # Test that system is near equilibrium
-    @test sol("C:A";t=t1)*sol("C:B";t=t1)/sol("C:C";t=t1)/sol("C:D";t=t1) ≈ 1
-=======
 @testset "π-filter" begin
     Se = Component(:Se, :Pin); set_parameter!(Se, :e, 1)
 
@@ -174,5 +130,4 @@
     @test isapprox(sol[end][1], 1.0, atol=1e-5)
     @test isapprox(sol[end][2], 0.5, atol=1e-5)
     @test isapprox(sol[end][3], 0.5, atol=1e-5)
->>>>>>> cd0e6d7a
 end