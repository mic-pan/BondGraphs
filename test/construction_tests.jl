--- conflicted
+++ resolved
@@ -1,10 +1,5 @@
-<<<<<<< HEAD
-function RCI()
-    model = BondGraph(:RCI)
-=======
-function RCI(name="RCI")
+function RCI(name=:RCI)
     model = BondGraph(name)
->>>>>>> 5c38790b
     C = Component(:C)
     R = Component(:R)
     I = Component(:I)
@@ -240,25 +235,18 @@
     @test ne(bg) == 7
 
     # Squashing junction duplicates into a single junction
-<<<<<<< HEAD
     #simplify_junctions!(bg)
     @test_broken length(getnodes(bg, :𝟎)) == 1
     @test_broken nv(bg) == 5
     @test_broken ne(bg) == 4
 end
-=======
-    simplify_junctions!(bg)
-    @test length(getnodes(bg, :𝟎)) == 1
-    @test nv(bg) == 5
-    @test ne(bg) == 4
-end
 
 @testset "BondGraphNodes" begin
     C = Component(:C)
-    bg1 = BondGraph("BG1")
-    bg2 = BondGraph("BG2")
-    bg3 = BondGraph("BG3")
-    main = BondGraph("Main")
+    bg1 = BondGraph(:BG1)
+    bg2 = BondGraph(:BG2)
+    bg3 = BondGraph(:BG3)
+    main = BondGraph(:Main)
 
     bgn1 = BondGraphNode(bg1)
     bgn2 = BondGraphNode(bg2)
@@ -277,20 +265,19 @@
     @test main.BG3.BG2.BG1.C === C
 end
 
-@testset "Expose component" begin
+# @testset "Expose component" begin
     
-end
-
-@testset "Nested BondGraphs" begin
-    bg_1 = RCI("RCI_1")
-    bg_2 = RCI("RCI_2")
-    bgn_1 = BondGraphNode(bg_1)
-    bgn_2 = BondGraphNode(bg_2)
-
-    bg_main = BondGraph("BG_Main")
-
-    #add_node!(bg_main, [bgn_1, bgn_2])
-    #connect!(bg_main, bgn_1, bgn_2)
-
-end
->>>>>>> 5c38790b
+# end
+
+# @testset "Nested BondGraphs" begin
+#     bg_1 = RCI("RCI_1")
+#     bg_2 = RCI("RCI_2")
+#     bgn_1 = BondGraphNode(bg_1)
+#     bgn_2 = BondGraphNode(bg_2)
+
+#     bg_main = BondGraph("BG_Main")
+
+#     #add_node!(bg_main, [bgn_1, bgn_2])
+#     #connect!(bg_main, bgn_1, bgn_2)
+
+# end