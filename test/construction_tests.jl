function RCI()
    model = BondGraph("RCI")
    C = Component(:C)
    R = Component(:R)
    I = Component(:I)
    SS = Component(:SS)
    zero_law = Junction(:𝟎)

    add_node!(model, [C, R, I, SS, zero_law])
    connect!(model, R, zero_law)
    connect!(model, C, zero_law)
    connect!(model, zero_law, I)
    connect!(model, zero_law, SS)

    model
end

# Based on https://bondgraphtools.readthedocs.io/en/latest/tutorials/RC.html
@testset "BondGraph Construction" begin
    model = BondGraph(:RC)
    C = Component(:C)
    R = Component(:R)
    zero_law = EqualEffort()

    add_node!(model, [R, C, zero_law])
    @test R in model.nodes
    @test C in model.nodes
    @test zero_law in model.nodes

    b1 = connect!(model, R, zero_law)
    b2 = connect!(model, zero_law, C)
    @test b1 in model.bonds
    @test b2 in model.bonds
end

@testset "BondGraph Modification" begin
    model = BondGraph(:RCI)
    C = Component(:C)
    R = Component(:R)
    I = Component(:I)
    SS = Component(:SS)
    zero_law = EqualEffort()
    one_law = EqualFlow()

    add_node!(model, [C, R, I, SS, zero_law, one_law])
    remove_node!(model, [SS, one_law])
    @test !(SS in model.nodes)
    @test !(one_law in model.nodes)

    connect!(model, R, zero_law)
    connect!(model, C, zero_law)

    @test I.freeports == [true]
    b1 = connect!(model, zero_law, I)
    @test ne(model) == 3
    @test b1 in model.bonds
    @test I.freeports == [false]

    disconnect!(model, zero_law, I)
    @test ne(model) == 2
    @test !(b1 in model.bonds)
    @test I.freeports == [true]

    connect!(model, zero_law, I)
    swap!(model, zero_law, one_law)
    @test I.freeports == [false]
    @test one_law in model.nodes
    @test inneighbors(model, one_law) == [R, C]
    @test outneighbors(model, one_law) == [I]
end

@testset "Construction Failure" begin
    model = BondGraph(:RC)
    C = new(:C)
    R = new(:R)
    zero_law = EqualEffort()

    add_node!(model, [R, C, zero_law])
    @test_logs (:warn, "R:R already in model") add_node!(model, R)
    @test_logs (:warn, "J0 already in model") add_node!(model, zero_law)

    connect!(model, R, zero_law)
    @test_throws ErrorException connect!(model, R, zero_law)
    @test_throws ErrorException connect!(model, C, R)

<<<<<<< HEAD
    tf = new(:TF)
    @test_throws ErrorException remove_node!(model, tf)
    @test_throws ErrorException swap!(model, C, tf)
=======
    one_law = Junction(:J1)
    @test_logs (:warn, "J1 not in model") remove_node!(model, one_law)
>>>>>>> 63a42864
end

@testset "Chemical reaction" begin
    model = BondGraph(:Chemical)
    A = Component(:C, :A)
    B = Component(:C, :B)
    C = Component(:C, :C)
    D = Component(:C, :D)
    Re = Component(:Re, :Reaction, numports=2)
    J_AB = EqualFlow()
    J_CD = EqualFlow()

    add_node!(model, [A, B, C, D, Re, J_AB, J_CD])
    connect!(model, A, J_AB)
    connect!(model, B, J_AB)
    connect!(model, C, J_CD)
    connect!(model, D, J_CD)

    @test freeports(Re) == [true, true]
    @test freeports(J_AB) == [false, false]

    # Connecting junctions to specific ports in Re
    connect!(model, Re, J_CD, srcportindex=2)
    @test freeports(Re) == [true, false]

    # connecting to a full port should fail
    @test_throws ErrorException connect!(model, J_AB, Re, dstportindex=2)

    connect!(model, J_AB, Re, dstportindex=1)
    @test freeports(Re) == [false, false]

    @test nv(model) == 7
    @test ne(model) == 6
end

<<<<<<< HEAD
@testset "Standard components" begin
    tf = new(:TF,:n)
    @test tf isa Component{2}
    @test tf.type == :TF
    @test numports(tf) == 2

    r = new(:R)
    @test r isa Component{1}
    @test r.type == :R
end

@parameters t
D = Differential(t)

@testset "Equations" begin
    c = new(:C)
    @parameters C
    @variables E[1](t) F[1](t) q(t)
    @test cr(c) == [
        0 ~ q/C - E[1],
        D(q) ~ F[1]
    ]
end

@testset "Parameters" begin
    tf = new(:TF)
    @parameters r
    @test iszero(params(tf) - [r])

    Ce = new(:Ce)
    @parameters k R T
    @test iszero(params(Ce) - [k, R, T])

    Re = new(:Re)
    @parameters r R T
    @test iszero(params(Re) - [r, R, T])
end

@testset "State variables" begin
    r = new(:R)
    @test isempty(state_vars(r))

    @variables q(t)
    c = new(:C)
    @test isequal(state_vars(c), [q])

    ce = new(:ce)
    @test isequal(state_vars(c), [q])
=======
@testset "Inserting Nodes" begin
    bg = RCI()

    c, r, 𝟎 = bg.nodes[[1,2,5]]

    bondc0 = getbonds(bg, c, 𝟎)[1]
    bondr0 = getbonds(bg, r, 𝟎)[1]

    tf = Component(:TF, numports=2)
    insert_node!(bg, bondc0, tf)
    insert_node!(bg, bondr0, Junction(:𝟏))

    @test tf in bg.nodes
    @test nv(bg) == 7
    @test ne(bg) == 6
end

@testset "Merging components" begin
    bg = RCI()

    newC = Component(:C, "newC")
    newR = Component(:R, "newR")
    add_node!(bg, [newC, newR])
    connect!(bg, newC, newR)

    C = getnodes(bg, "C")[1]
    merge_nodes!(bg, C, newC)

    R = getnodes(bg, "R")[1]
    merge_nodes!(bg, R, newR; junction=Junction(:𝟏))

    @test isempty(getnodes(bg, "newC"))
    @test length(getnodes(bg, :𝟏)) == 1
    @test length(getnodes(bg, :𝟎)) == 2
    @test nv(bg) == 7
    @test ne(bg) == 7
end

@testset "Simplifying Junctions" begin
    bg = RCI()
    C, R, I, SS, 𝟎 = bg.nodes

    J0_new_1 = Junction(:𝟎, "new0_1")
    J0_new_2 = Junction(:𝟎, "new0_2")
    insert_node!(bg, (C, 𝟎), J0_new_1)
    insert_node!(bg, (R, 𝟎), J0_new_2)
    connect!(bg, J0_new_1, J0_new_2)

    J1_new_1 = Junction(:𝟏)
    J1_new_2 = Junction(:𝟏)
    add_node!(bg, J1_new_1)
    connect!(bg, 𝟎, J1_new_1)
    insert_node!(bg, (SS, 𝟎), J1_new_2)

    # Removing junction redundancies
    simplify_junctions!(bg, squash_identical=false)
    @test length(getnodes(bg, :𝟏)) == 0
    @test nv(bg) == 7
    @test ne(bg) == 7

    # Squashing junction duplicates into a single junction
    simplify_junctions!(bg)
    @test length(getnodes(bg, :𝟎)) == 1
    @test nv(bg) == 5
    @test ne(bg) == 4
>>>>>>> 63a42864
end<|MERGE_RESOLUTION|>--- conflicted
+++ resolved
@@ -83,14 +83,12 @@
     @test_throws ErrorException connect!(model, R, zero_law)
     @test_throws ErrorException connect!(model, C, R)
 
-<<<<<<< HEAD
     tf = new(:TF)
     @test_throws ErrorException remove_node!(model, tf)
     @test_throws ErrorException swap!(model, C, tf)
-=======
+    
     one_law = Junction(:J1)
     @test_logs (:warn, "J1 not in model") remove_node!(model, one_law)
->>>>>>> 63a42864
 end
 
 @testset "Chemical reaction" begin
@@ -126,7 +124,6 @@
     @test ne(model) == 6
 end
 
-<<<<<<< HEAD
 @testset "Standard components" begin
     tf = new(:TF,:n)
     @test tf isa Component{2}
@@ -175,7 +172,7 @@
 
     ce = new(:ce)
     @test isequal(state_vars(c), [q])
-=======
+end
 @testset "Inserting Nodes" begin
     bg = RCI()
 
@@ -241,5 +238,4 @@
     @test length(getnodes(bg, :𝟎)) == 1
     @test nv(bg) == 5
     @test ne(bg) == 4
->>>>>>> 63a42864
 end